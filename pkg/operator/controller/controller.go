--- conflicted
+++ resolved
@@ -157,11 +157,7 @@
 			}
 			// 2*lameDuckDuration is used for transitionUnchangedToleration to add some room to cover lameDuckDuration when CoreDNS reports unavailable.
 			// This is eventually used to prevent frequent updates.
-<<<<<<< HEAD
-			if err := r.syncDNSStatus(dns, clusterIP, clusterDomain, haveDNSDaemonset, dnsDaemonset, haveNodeResolverDaemonset, nodeResolverDaemonset, 2*lameDuckDuration); err != nil {
-=======
 			if err := r.syncDNSStatus(dns, clusterIP, clusterDomain, haveDNSDaemonset, dnsDaemonset, haveNodeResolverDaemonset, nodeResolverDaemonset, 2*lameDuckDuration, &result); err != nil {
->>>>>>> 0026b540
 				errs = append(errs, fmt.Errorf("failed to sync status of dns %q: %w", dns.Name, err))
 			}
 		default:
@@ -460,11 +456,7 @@
 
 	// 2*lameDuckDuration is used for transitionUnchangedToleration to add some room to cover lameDuckDuration when CoreDNS reports unavailable.
 	// This is eventually used to prevent frequent updates.
-<<<<<<< HEAD
-	if err := r.syncDNSStatus(dns, clusterIP, clusterDomain, haveDNSDaemonset, dnsDaemonset, haveNodeResolverDaemonset, nodeResolverDaemonset, 2*lameDuckDuration); err != nil {
-=======
 	if err := r.syncDNSStatus(dns, clusterIP, clusterDomain, haveDNSDaemonset, dnsDaemonset, haveNodeResolverDaemonset, nodeResolverDaemonset, 2*lameDuckDuration, reconcileResult); err != nil {
->>>>>>> 0026b540
 		errs = append(errs, fmt.Errorf("failed to sync status of dns %q: %w", dns.Name, err))
 	}
 
